{
  "name": "formdata-node",
<<<<<<< HEAD
  "version": "4.3.2",
  "type": "module",
=======
  "version": "4.3.3",
>>>>>>> 3e8109ac
  "description": "Spec-compliant FormData implementation for Node.js",
  "repository": "octet-stream/form-data",
  "sideEffects": false,
  "keywords": [
    "form-data",
    "node",
    "form",
    "upload",
    "files-upload",
    "ponyfill"
  ],
  "author": "Nick K. <io@octetstream.me>",
  "license": "MIT",
  "main": "./lib/index.js",
  "module": "./lib/browser.js",
  "browser": "./lib/browser.js",
  "exports": {
    "./package.json": "./package.json",
    ".": {
      "node": {
        "types": "./@type/index.d.ts",
        "import": "./lib/index.js"
      },
      "browser": {
        "types": "./@type/browser.d.ts",
        "import": "./lib/browser.js"
      },
      "default": "./lib/index.js"
    },
    "./file-from-path": {
      "types": "./@type/fileFromPath.d.ts",
      "import": "./lib/fileFromPath.js"
    }
  },
  "types": "./@type/index.d.ts",
  "typesVersions": {
    "*": {
      "file-from-path": [
        "@type/fileFromPath.d.ts"
      ]
    }
  },
  "engines": {
    "node": ">= 14.17"
  },
  "scripts": {
    "eslint": "eslint src/**/*.ts",
    "staged": "lint-staged",
    "coverage": "c8 npm test",
    "report:html": "c8 -r=html npm test",
    "ci": "c8 npm test && c8 report --reporter=json",
    "build:types": "tsc --project tsconfig.d.ts.json",
    "build": "tsc && npm run build:types",
    "test": "ava --fail-fast",
    "cleanup": "del-cli @type lib",
    "prepare": "npm run cleanup && npm run build",
    "postinstall": "husky install",
    "prepublishOnly": "pinst --disable",
    "postpublish": "pinst --enable"
  },
  "devDependencies": {
    "@octetstream/eslint-config": "6.2.1",
    "@types/node": "17.0.42",
    "@types/sinon": "10.0.11",
    "@typescript-eslint/eslint-plugin": "5.27.1",
    "@typescript-eslint/parser": "5.27.1",
    "ava": "4.3.0",
    "c8": "7.11.3",
    "del-cli": "4.0.1",
    "eslint": "8.17.0",
    "eslint-config-airbnb-typescript": "17.0.0",
    "eslint-import-resolver-typescript": "2.7.1",
    "eslint-plugin-ava": "13.2.0",
    "eslint-plugin-import": "^2.26.0",
    "husky": "8.0.1",
    "lint-staged": "13.0.1",
    "pinst": "3.0.0",
<<<<<<< HEAD
    "sinon": "14.0.0",
    "ts-node": "10.8.1",
    "typescript": "4.7.3"
=======
    "rimraf": "^3.0.2",
    "sinon": "13.0.1",
    "ts-node": "10.5.0",
    "ttypescript": "1.5.13",
    "typescript": "4.5.5"
>>>>>>> 3e8109ac
  },
  "dependencies": {
    "node-domexception": "1.0.0",
    "web-streams-polyfill": "4.0.0-beta.2"
  }
}<|MERGE_RESOLUTION|>--- conflicted
+++ resolved
@@ -1,11 +1,7 @@
 {
   "name": "formdata-node",
-<<<<<<< HEAD
-  "version": "4.3.2",
+  "version": "4.3.3",
   "type": "module",
-=======
-  "version": "4.3.3",
->>>>>>> 3e8109ac
   "description": "Spec-compliant FormData implementation for Node.js",
   "repository": "octet-stream/form-data",
   "sideEffects": false,
@@ -83,17 +79,9 @@
     "husky": "8.0.1",
     "lint-staged": "13.0.1",
     "pinst": "3.0.0",
-<<<<<<< HEAD
     "sinon": "14.0.0",
     "ts-node": "10.8.1",
     "typescript": "4.7.3"
-=======
-    "rimraf": "^3.0.2",
-    "sinon": "13.0.1",
-    "ts-node": "10.5.0",
-    "ttypescript": "1.5.13",
-    "typescript": "4.5.5"
->>>>>>> 3e8109ac
   },
   "dependencies": {
     "node-domexception": "1.0.0",
